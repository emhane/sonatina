[package]
name = "sonatina-verifier"
version = "0.0.3-alpha"
edition = "2021"
authors = ["Sonatina Developers"]
license = "Apache-2.0"
readme = "../../README.md"
homepage = "https://github.com/fe-lang/sonatina/tree/main/crates/verifier"
repository = "https://github.com/fe-lang/sonatina"
description = "Verifier for sonatina intermediate representation"
categories = ["compilers", "wasm"]
keywords = ["compiler", "evm", "wasm", "smart-contract"]


# See more keys and their definitions at https://doc.rust-lang.org/cargo/reference/manifest.html

[dependencies]
sonatina-ir = { path = "../ir", version = "0.0.3-alpha" }
<<<<<<< HEAD
cranelift-entity = "0.111"
rustc-hash = "2.0.0"
smallvec = "1.13.2"
=======
cranelift-entity = "0.112"
>>>>>>> 1e77bb56
<|MERGE_RESOLUTION|>--- conflicted
+++ resolved
@@ -16,10 +16,6 @@
 
 [dependencies]
 sonatina-ir = { path = "../ir", version = "0.0.3-alpha" }
-<<<<<<< HEAD
-cranelift-entity = "0.111"
+cranelift-entity = "0.112"
 rustc-hash = "2.0.0"
-smallvec = "1.13.2"
-=======
-cranelift-entity = "0.112"
->>>>>>> 1e77bb56
+smallvec = "1.13.2"